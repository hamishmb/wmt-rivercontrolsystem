--- conflicted
+++ resolved
@@ -1384,12 +1384,7 @@
 
         self.do_query(query, retries)
 
-<<<<<<< HEAD
 # -------------------- CONTROL LOGIC FUNCTIONS AND CLASSES --------------------
-
-#TODO update the documentation, this is old.
-=======
-# -------------------- CONTROL LOGIC FUNCTIONS --------------------
 def nas_control_logic(readings, devices, monitors, sockets, reading_interval):
     """
     This control logic runs on the NAS box, and is responsible for:
@@ -1607,7 +1602,6 @@
     #Unsure how to decide the interval, so just setting to 15 seconds TODO.
     return 15
 
->>>>>>> 6e2767a1
 def sumppi_control_logic(readings, devices, monitors, sockets, reading_interval):
     """
     This function is used to decides what action to take based
