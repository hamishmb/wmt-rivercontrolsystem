#!/usr/bin/env python3
# -*- coding: utf-8 -*-
# Configuration for the River System Control and Monitoring Software
# Copyright (C) 2017-2020 Wimborne Model Town
# This program is free software: you can redistribute it and/or modify it
# under the terms of the GNU General Public License version 3 or,
# at your option, any later version.
#
# This program is distributed in the hope that it will be useful,
# but WITHOUT ANY WARRANTY; without even the implied warranty of
# MERCHANTABILITY or FITNESS FOR A PARTICULAR PURPOSE.  See the
# GNU General Public License for more details.
#
# You should have received a copy of the GNU General Public License
# along with this program.  If not, see <http://www.gnu.org/licenses/>.

"""
This is the configuration for all pis. These dictionaries (key-value
base data) provide the configuration for each site in a centralised,
easy-to-change file.

This takes the form of a dictionary object named "SITE_SETTINGS".
This object has detailed configuration for each site, namely the ID,
sockets to host (if any), (local) probes to monitor, and devices to
control.

In the dictionary, devices are identified according to their location
and type the following key, eg:

* Sump Pi                        - SUMP

   * Hall Effect (magnetic) Probe -     M0
   * Main circulation Pump        -     P1
   * Butts Return Pump            -     P0

* Wendy Street Pi                - G4

   * Hall Effect (magnetic) Probe -     M0
   * Float Switch                 -     FS0

* Gate Valve                     - VALVE4:V4

Full List of Devices and their ID Data, IP Addresses, (i2C Addresses) Pi server Port and
Socket Numbers where applicable:

* Sump Pi                                 - SUMP, 192.168.0.2

   * Hall Effect (magnetic) Probe          -     SUMP:M0 (0x48)
   * Main circulation Pump                 -     SUMP:P1
   * Butts Return Pump                     -     SUMP:P0

* Lady Hanham Butts Pi                   - G3, 192.168.0.3, 30003, SOCK3

   * Hall Effect (magnetic) Probe          -     G3:M0 (0x48)
   * Float Switch (High)                   -     G3:FS0
   * Float Switch (Low)                    -     G3:FS1

   * Hall Effect (magnetic) Probe          -     G3:M1 (0x49)
   * Float Switch (High)                   -     G3:FS2
   * Float Switch (Low)                    -     G3:FS3

   * Hall Effect (magnetic) Probe          -     G3:M1 (0x4B)
   * Float Switch (High)                   -     G3:FS4
   * Float Switch (Low)                    -     G3:FS5

   * Mains Water Solenoid Valve            -     G1:S0

* Wendy Street Butts Pi                     - G4, 192.168.0.4, 30004, SOCK4

   * Hall Effect (magnetic) Probe          -     G4:M0
   * Float Switch (High)                   -     G4:FS0
   * Float Switch (Low)                    -     G4:FS1

* Gazebo Butts Pi                           - G5, 192.168.0.5, 30005, SOCK5

   * Hall Effect (magnetic) Probe          -     G5:M0
   * Float Switch (High)                   -     G5:FS0
   * Float Switch (Low)                    -     G5:FS1

* Stage Butts Pi                            - G6, 192.168.0.6, 30006, SOCK6
   * Hall Effect (magnetic) Probe          -     G6:M0
   * Float Switch (High)                   -     G6:FS0
   * Float Switch (Low)                    -     G6:FS1

* Railway Room G1 Butts Group Gate Valve  - VALVE1:V1, 192.168.0.11, 30011, SOCK11
* Railway Room G2 Butts Group Gate Valve  - VALVE1:V2, 192.168.0.12, 30012, SOCK12
* Railway Room G3 Butts Group Gate Valve  - VALVE3:V3, 192.168.0.13, 30013, SOCK13

* Wendy Street G4 Butts Group Gate Valve  - VALVE4:V4, 192.168.0.14, 30014, SOCK14

* Gazebo G5 Butts Group Gate Valve        - VALVE5:V5, 192.168.0.15, 30015, SOCK15

* Matrix Pump V6 Gate Valve               - VALVE6:V6, 192.168.0.16, 30016, SOCK16
* Matrix Pump V7 Gate Valve               - VALVE7:V7, 192.168.0.17, 30017, SOCK17
* Matrix Pump V8 Gate Valve               - VALVE8:V8, 192.168.0.18, 30018, SOCK18
* Matrix Pump V9 Gate Valve               - VALVE9:V9, 192.168.0.19, 30019, SOCK19

* TBD Gate Valve                          - VALVE10:V10, 192.168.0.20, 30020, SOCK20
* TBD Loctn Gardeners Supply Gate Valve   - VALVE11:V11, 192.168.0.21, 30021, SOCK21

* Stage Butts Group G6 Gate Valve         - VALVE12:V12, 192.168.0.22, 30022, SOCK22

* Staff & Visitor GUI Pi                  - GUI, 192.168.0.9

* Webserver Pi                            - WMT_Webserver, 192.168.0.1

Notes:

1.  Remote probes are monitored using the configuration too - the
master pi (sumppi) just reads the configuration for the other pis
to set this up. No extra configuration is needed.

2.  Any section of the configuration can be omitted if, for example,
there are no devices to control at a particular site (like the G4 site).
This is accepted and will "just work".

3.  The code to actually make decisions and decide what to do with
the devices to control is not here - it's in coretools.py.  At the
moment, only sumppi controls anything, so the method is called
do_control_logic(), but later on there will be methods for each site,
and they will be mapped to each site here in this config file.

4.  The Webserver Pi is not a part of the River System, but shares an
Ethernet network.  It has therefore been allocated an IP Address that
will not conflict with the system.  It is expected that it will serve
the Visitor & Staff GUI.

There are no classes or functions defined in this file.

.. module:: config.py
    :platform: Linux
    :synopsis: The configuration for the control software.

.. moduleauthor:: Hamish McIntyre-Bhatty <hamishmb@live.co.uk>
.. and Terry Coles <wmt@hadrian-way.co.uk>


"""

import os
import sys

#Define global variables.
VERSION = "0.11.0~pre4"
RELEASEDATE = "15/7/2020"

#System ID of this Pi.
SYSTEM_ID = None

#CPU LOAD and MEMORY USAGE (MB).
CPU = None
MEM = None

#Used to access the database connection object.
DBCONNECTION = None

<<<<<<< HEAD
#List of sockets objects.
SOCKETSLIST = []
=======
#Current system tick.
TICK = 0
>>>>>>> 35ba0a7f

#A strange approach, but it works and means we can import the modules for doc generation
#without error. It also doesn't relax the checks on our actual deployments.
if not "TESTING" in globals():
    #If we are on the NAS box, default to True.
    if "NAS" in sys.argv:
        TESTING = True

    #If running on a raspberry pi (architecture check), default to False,
    #unless the testing flag is present.
    elif os.uname()[4][:3] in ("arm", "aar") and \
        "-t" not in sys.argv and \
        "--testing" not in sys.argv:

        TESTING = False

    #Otherwise, default to True.
    else:
        TESTING = True

#Used to signal software shutdown to all the threads.
EXITING = False

<<<<<<< HEAD
DEBUG = False

import Tools
import Tools.deviceobjects
=======
#Used to signal pending shutdown, reboot, and update.
SHUTDOWN = False
SHUTDOWNALL = False
REBOOT = False
REBOOTALL = False
UPDATE = False

#NB: These are imported here because the above variables and the testing
#flag must be set up first to prevent issues.
import Tools #pylint: disable=wrong-import-position
import Tools.deviceobjects #pylint: disable=wrong-import-position
>>>>>>> 35ba0a7f

def reconfigure_logging():
    """
    Causes logging to be reconfigured for any modules imported before the logger was set up.
    """

    Tools.devicemanagement.reconfigure_logger()

SITE_SETTINGS = {

    #Settings for the NAS site.
    "NAS":
        {
            "ID": "NAS",
            "Name": "NAS Box",
            "Default Interval": 15,
            "IPAddress": "192.168.0.25",
            "HostingSockets": True,
            "ControlLogicFunction": "nas_control_logic",
            "DBUser": "nasbox",
            "DBPasswd": "river20",
            "DBHost": "127.0.0.1",
            "DBPort": 3306,

            #Local probes.
            "Probes":
                {},

            #Devices to control.
            "Devices": {},
        },

    #Settings for the SUMP site.
    "SUMP":
        {
            "Type": "Site",
            "ID": "SUMP",
            "Name": "Sump Pi",
            "Default Interval": 15,
            "IPAddress": "192.168.0.2",
            "HostingSockets": False,
            "ControlLogicFunction": "sumppi_control_logic",
            "DBUser": "sumppi",
            "DBPasswd": "river20",
            "DBHost": "192.168.0.25",
            "DBPort": 3306,

            #Local probes.
            "Probes":
                {

                    "SUMP:M0":
                    {
                        "Type":             "Hall Effect Probe",
                        "ID":               "SUMP:M0",
                        "Name":             "Sump Probe",
                        "Class":            Tools.deviceobjects.HallEffectProbe,
                        "ADCAddress":       0x48,
                        "HighLimits":       (0.11, 0.25, 0.44, 0.63, 0.805, 1.05, 1.36, 1.77, 2.25, 3.0),
                        "LowLimits":        (0.05, 0.111, 0.251, 0.441, 0.631, 0.806, 1.051, 1.361, 1.771, 2.251),
                        "Depths100s":       (0, 100, 200, 300, 400, 500, 600, 700, 800, 900),
                        "Depths25s":        (25, 125, 225, 325, 425, 525, 625, 725, 825, 925),
                        "Depths50s":        (50, 150, 250, 350, 450, 550, 650, 750, 850, 950),
                        "Depths75s":        (75, 175, 275, 375, 475, 575, 675, 775, 875, 975),
                    }
                },

            #Devices to control.
            "Devices":
                {

                    "SUMP:P0":
                    {
                        "Type":  "Motor",
                        "ID":    "SUMP:P0",
                        "Name":  "Sump to Butts Pump",
                        "Class": Tools.deviceobjects.Motor,
                        "Pins":  (5)
                    },

                    "SUMP:P1":
                    {
                        "Type": "Motor",
                        "ID":   "SUMP:P1",
                        "Name": "Sump Circulation Pump",
                        "Class": Tools.deviceobjects.Motor,
                        "Pins":  (18)
                    }
                },

            "ServerAddress": "192.168.0.25",
            "ServerPort": 30002,
            "ServerName": "NAS",
            "SocketName": "Sumppi Socket",
            "SocketID": "SOCK2"

        },

    #Settings for the G3 site (client pi behind the Lady Hanham Building).
    "G3":
        {
            "Type": "Site",
            "ID": "G3",
            "Name": "Lady Hanham Butts Pi",
            "Default Interval": 15,
            "IPAddress": "192.168.0.3",
            "HostingSockets": False,
            "ControlLogicFunction": "generic_control_logic",
            "DBUser": "hanhampi",
            "DBPasswd": "river20",
            "DBHost": "192.168.0.25",
            "DBPort": 3306,

            #Local probes.
            "Probes":
                {

                    "G3:M0":
                    {
                        "Type":             "Hall Effect Probe",
                        "ID":               "G3:M0",
                        "Name":             "Lady Hanaham Butts Probe (G1 Butts Group)",
                        "Class":            Tools.deviceobjects.HallEffectProbe,
                        "ADCAddress":       0x48,
                        "HighLimits":       (0.11, 0.25, 0.44, 0.63, 0.805, 1.05, 1.36, 1.77, 2.25, 3.0),
                        "LowLimits":        (0.05, 0.111, 0.251, 0.441, 0.631, 0.806, 1.051, 1.361, 1.771, 2.251),
                        "Depths100s":       (0, 100, 200, 300, 400, 500, 600, 700, 800, 900),
                        "Depths25s":        (25, 125, 225, 325, 425, 525, 625, 725, 825, 925),
                        "Depths50s":        (50, 150, 250, 350, 450, 550, 650, 750, 850, 950),
                        "Depths75s":        (75, 175, 275, 375, 475, 575, 675, 775, 875, 975),
                    },

                    "G3:FS0":
                    {
                        "Type": "Float Switch",
                        "ID":   "G3:FS0",
                        "Name": "Lady Hanaham High Float Switch (G1 Butts Group)",
                        "Class": Tools.deviceobjects.FloatSwitch,
                        "Pins":  (8),
                    },

                    "G3:FS1":
                    {
                        "Type": "Float Switch",
                        "ID":   "G3:FS1",
                        "Name": "Lady Hanaham Low Float Switch (G1 Butts Group)",
                        "Class": Tools.deviceobjects.FloatSwitch,
                        "Pins":  (7),
                    },

                    "G3:M1":
                    {
                        "Type":             "Hall Effect Probe",
                        "ID":               "G3:M1",
                        "Name":             "Lady Hanaham Butts Probe (G2 Butts Group)",
                        "Class":            Tools.deviceobjects.HallEffectProbe,
                        "ADCAddress":       0x49,
                        "HighLimits":       (0.11, 0.25, 0.44, 0.63, 0.805, 1.05, 1.36, 1.77, 2.25, 3.0),
                        "LowLimits":        (0.05, 0.111, 0.251, 0.441, 0.631, 0.806, 1.051, 1.361, 1.771, 2.251),
                        "Depths100s":       (0, 100, 200, 300, 400, 500, 600, 700, 800, 900),
                        "Depths25s":        (25, 125, 225, 325, 425, 525, 625, 725, 825, 925),
                        "Depths50s":        (50, 150, 250, 350, 450, 550, 650, 750, 850, 950),
                        "Depths75s":        (75, 175, 275, 375, 475, 575, 675, 775, 875, 975),
                    },

                    "G3:FS2":
                    {
                        "Type": "Float Switch",
                        "ID":   "G3:FS2",
                        "Name": "Lady Hanaham High Float Switch (FS2 Butts Group)",
                        "Class": Tools.deviceobjects.FloatSwitch,
                        "Pins":  (20),
                    },

                    "G3:FS3":
                    {
                        "Type": "Float Switch",
                        "ID":   "G3:FS3",
                        "Name": "Lady Hanaham High Low Switch (FS3 Butts Group)",
                        "Class": Tools.deviceobjects.FloatSwitch,
                        "Pins":  (6),
                    },

                    "G3:M2":
                    {
                        "Type":             "Hall Effect Probe",
                        "ID":               "G3:M2",
                        "Name":             "Lady Hanaham Butts Probe (G3 Butts Group)",
                        "Class":            Tools.deviceobjects.HallEffectProbe,
                        "ADCAddress":       0x4B,
                        "HighLimits":       (0.11, 0.25, 0.44, 0.63, 0.805, 1.05, 1.36, 1.77, 2.25, 3.0),
                        "LowLimits":        (0.05, 0.111, 0.251, 0.441, 0.631, 0.806, 1.051, 1.361, 1.771, 2.251),
                        "Depths100s":       (0, 100, 200, 300, 400, 500, 600, 700, 800, 900),
                        "Depths25s":        (25, 125, 225, 325, 425, 525, 625, 725, 825, 925),
                        "Depths50s":        (50, 150, 250, 350, 450, 550, 650, 750, 850, 950),
                        "Depths75s":        (75, 175, 275, 375, 475, 575, 675, 775, 875, 975),
                    },

                    "G3:FS4":
                    {
                        "Type": "Float Switch",
                        "ID":   "G3:FS4",
                        "Name": "Lady Hanaham High Float Switch (FS4 Butts Group)",
                        "Class": Tools.deviceobjects.FloatSwitch,
                        "Pins":  (26),
                    },

                    "G3:FS5":
                    {
                        "Type": "Float Switch",
                        "ID":   "G3:FS5",
                        "Name": "Lady Hanaham Low Float Switch (FS5 Butts Group)",
                        "Class": Tools.deviceobjects.FloatSwitch,
                        "Pins":  (19),
                    }
                },

            #Devices to control.
            "Devices": {

                "G3:S0":
                {
                    "Type":  "Solenoid Valve",
                    "ID":    "G3:S1",
                    "Name":  "Mains Water Solenoid Valve (G1 Butts Group)",
                    "Class": Tools.deviceobjects.Motor,
                    "Pins":  (5)
                },


            },

            "ServerAddress": "192.168.0.25",
            "ServerPort": 30003,
<<<<<<< HEAD
            "ServerName": "SumpPi",
=======
            "ServerName": "NAS",
>>>>>>> 35ba0a7f
            "SocketName": "Lady Hanham Buttspi Socket",
            "SocketID": "SOCK3"
        },

    #Settings for the G4 site (client pi at Wendy Street).
    "G4":
        {
            "Type": "Site",
            "ID": "G4",
            "Name": "Wendy Butts Pi",
            "Default Interval": 15,
            "IPAddress": "192.168.0.4",
            "HostingSockets": False,
            "ControlLogicFunction": "generic_control_logic",
            "DBUser": "wbuttspi",
            "DBPasswd": "river20",
            "DBHost": "192.168.0.25",
            "DBPort": 3306,

            #Local probes.
            "Probes":
                {

                    "G4:M0":
                    {
                        "Type":             "Hall Effect Probe",
                        "ID":               "G4:M0",
                        "Name":             "Wendy Street Butts Probe",
                        "Class":            Tools.deviceobjects.HallEffectProbe,
                        "ADCAddress":       0x48,
                        "HighLimits":       (0.11, 0.25, 0.44, 0.63, 0.805, 1.05, 1.36, 1.77, 2.25, 3.0),
                        "LowLimits":        (0.05, 0.111, 0.251, 0.441, 0.631, 0.806, 1.051, 1.361, 1.771, 2.251),
                        "Depths100s":       (0, 100, 200, 300, 400, 500, 600, 700, 800, 900),
                        "Depths25s":        (25, 125, 225, 325, 425, 525, 625, 725, 825, 925),
                        "Depths50s":        (50, 150, 250, 350, 450, 550, 650, 750, 850, 950),
                        "Depths75s":        (75, 175, 275, 375, 475, 575, 675, 775, 875, 975),
                    },

                    "G4:FS0":
                    {
                        "Type": "Float Switch",
                        "ID":   "G4:FS0",
                        "Name": "Wendy Butts High Float Switch",
                        "Class": Tools.deviceobjects.FloatSwitch,
                        "Pins":  (8),
                    },

                    "G4:FS1":
                    {
                        "Type": "Float Switch",
                        "ID":   "G4:FS1",
                        "Name": "Wendy Butts Low Float Switch",
                        "Class": Tools.deviceobjects.FloatSwitch,
                        "Pins":  (7),
                    }
                },

            #Devices to control.
            "Devices": {},

            "ServerAddress": "192.168.0.25",
            "ServerPort": 30004,
            "ServerName": "NAS",
            "SocketName": "Wendy Street Buttspi Socket",
            "SocketID": "SOCK4"
        },

    #Settings for the G6 site (client pi behind the stage).
    "G6":
        {
            "Type": "Site",
            "ID": "G6",
            "Name": "Stage Butts Pi",
            "Default Interval": 15,
            "IPAddress": "192.168.0.6",
            "HostingSockets": False,
            "ControlLogicFunction": "generic_control_logic",
            "DBUser": "sbuttspi",
            "DBPasswd": "river20",
            "DBHost": "192.168.0.25",
            "DBPort": 3306,

            #Local probes.
            "Probes":
                {

                    "G6:M0":
                    {
                        "Type":             "Hall Effect Probe",
                        "ID":               "G6:M0",
                        "Name":             "Stage Butts Probe",
                        "Class":            Tools.deviceobjects.HallEffectProbe,
                        "ADCAddress":       0x48,
                        "HighLimits":       (0.11, 0.25, 0.44, 0.63, 0.805, 1.05, 1.36, 1.77, 2.25, 3.0),
                        "LowLimits":        (0.05, 0.111, 0.251, 0.441, 0.631, 0.806, 1.051, 1.361, 1.771, 2.251),
                        "Depths100s":       (0, 100, 200, 300, 400, 500, 600, 700, 800, 900),
                        "Depths25s":        (25, 125, 225, 325, 425, 525, 625, 725, 825, 925),
                        "Depths50s":        (50, 150, 250, 350, 450, 550, 650, 750, 850, 950),
                        "Depths75s":        (75, 175, 275, 375, 475, 575, 675, 775, 875, 975),
                    },

                    "G6:FS0":
                    {
                        "Type": "Float Switch",
                        "ID":   "G6:FS0",
                        "Name": "Stage Butts High Float Switch",
                        "Class": Tools.deviceobjects.FloatSwitch,
                        "Pins":  (8),
                    },

                    "G6:FS1":
                    {
                        "Type": "Float Switch",
                        "ID":   "G6:FS1",
                        "Name": "Stage Butts Low Float Switch",
                        "Class": Tools.deviceobjects.FloatSwitch,
                        "Pins":  (7),
                    }
                },

            #Devices to control.
            "Devices": {},

            "ServerAddress": "192.168.0.25",
            "ServerPort": 30006,
            "ServerName": "NAS",
            "SocketName": "Wendy Street Stagepi Socket",
            "SocketID": "SOCK6"

        },

    #Gate Valves.
<<<<<<< HEAD
    "V1":
        {
            "Type": "Gate Valve",
            "ID":   "V1",
            "HostingSockets": False,
            "IPAddress": "192.168.0.11",
            "Default Interval": 15,
            "DBUser": "test",
            "DBPasswd": "test",

            "Name": "Lady Hanham Butts Farm Gate Valve V1",
            "Class": Tools.deviceobjects.GateValve,
            "ADCAddress":       0x48,

            "Pins":  (17, 27, 19),
            "posTolerance": 1,
            "maxOpen": 90,
            "minOpen": 1,
            "refVoltage": 3.3,

            #Here for compatibility reasons.
            "Probes": {},
            "Devices": {},

            #Config for server connection.
            "ServerAddress": "192.168.0.2",
            "ServerPort": 30011,
            "ServerName": "SumpPi",
            "SocketName": "Lady Hanham Butts Gate Valve V1 Socket",
            "SocketID": "SOCK11",

        },
    "V2":
        {
            "Type": "Gate Valve",
            "ID":   "V2",
            "HostingSockets": False,
            "IPAddress": "192.168.0.12",
            "Default Interval": 15,
            "DBUser": "test",
            "DBPasswd": "test",

            "Name": "Lady Hanham Butts Farm Gate Valve V2",
            "Class": Tools.deviceobjects.GateValve,
            "ADCAddress":       0x48,

            "Pins":  (17, 27, 19),
            "posTolerance": 1,
            "maxOpen": 90,
            "minOpen": 1,
            "refVoltage": 3.3,

            #Here for compatibility reasons.
            "Probes": {},
            "Devices": {},

            #Config for server connection.
            "ServerAddress": "192.168.0.2",
            "ServerPort": 30012,
            "ServerName": "SumpPi",
            "SocketName": "Lady Hanham Butts Gate Valve V2 Socket",
            "SocketID": "SOCK12",

        },
    "V3":
        {
            "Type": "Gate Valve",
            "ID":   "V3",
            "HostingSockets": False,
            "IPAddress": "192.168.0.13",
            "Default Interval": 15,
            "DBUser": "test",
            "DBPasswd": "test",

            "Name": "Lady Hanham Butts Farm Gate Valve V3",
            "Class": Tools.deviceobjects.GateValve,
            "ADCAddress":       0x48,

            "Pins":  (17, 27, 19),
            "posTolerance": 1,
            "maxOpen": 90,
            "minOpen": 1,
            "refVoltage": 3.3,

            #Here for compatibility reasons.
            "Probes": {},
            "Devices": {},

            #Config for server connection.
            "ServerAddress": "192.168.0.2",
            "ServerPort": 30013,
            "ServerName": "SumpPi",
            "SocketName": "Lady Hanham Butts Gate Valve V3 Socket",
            "SocketID": "SOCK13",

        },
    "V4":
=======
    "VALVE4":
>>>>>>> 35ba0a7f
        {
            "ID":   "VALVE4",
            "Name": "Gate Valve V4 Pi",
            "Default Interval": 15,
            "IPAddress": "192.168.0.14",
            "HostingSockets": False,
            "ControlLogicFunction": "valve_control_logic",
            "DBUser": "valve4",
            "DBPasswd": "river20",
<<<<<<< HEAD

            "Name": "Wendy Street Butts Farm Gate Valve V4",
            "Class": Tools.deviceobjects.GateValve,
            "ADCAddress":       0x48,

            "Pins":  (17, 27, 19),
            "posTolerance": 1,
            "maxOpen": 90,
            "minOpen": 1,
            "refVoltage": 3.3,
=======
            "DBHost": "192.168.0.25",
            "DBPort": 3306,
>>>>>>> 35ba0a7f

            #Here for compatibility reasons.
            "Probes": {},

            #Devices to control.
            "Devices":
                {
                    "VALVE4:V4":
                        {
                            "Type": "Gate Valve",
                            "ID": "VALVE4:V4",
                            "Name": "Gate Valve V4",
                            "Class": Tools.deviceobjects.GateValve,
                            "ADCAddress": 0x48,

                            "Pins":  (17, 27, 19),
                            "posTolerance": 1,
                            "maxOpen": 90,
                            "minOpen": 1,
                            "refVoltage": 3.3,
                        },
                },

            #Config for server connection.
            "ServerAddress": "192.168.0.25",
            "ServerPort": 30014,
            "ServerName": "NAS",
            "SocketName": "Wendy Street Butts Gate Valve V4 Socket",
            "SocketID": "SOCK14",

        },

#    "VALVE6":
#        {
#            "ID":   "VALVE6",
#            "Name": "Gate Valve V6 Pi",
#            "Default Interval": 15,
#            "IPAddress": "192.168.0.16",
#            "HostingSockets": False,
#            "ControlLogicFunction": "valve_control_logic",
#            "DBUser": "valve6",
#            "DBPasswd": "river20",
#            "DBHost": "192.168.0.25",
#            "DBPort": 3306,
#
#            #Here for compatibility reasons.
#            "Probes": {},
#
#            #Devices to control.
#            "Devices":
#                {
#                    "VALVE6:V6":
#                        {
#                            "Type": "Gate Valve",
#                            "ID": "VALVE6:V6",
#                            "Name": "Gate Valve V6",
#                            "Class": Tools.deviceobjects.GateValve,
#                            "ADCAddress": 0x48,
#
#                            "Pins":  (17, 27, 19),
#                            "posTolerance": 1,
#                            "maxOpen": 90,
#                            "minOpen": 1,
#                            "refVoltage": 3.3,
#                        },
#                },
#
#            #Config for server connection.
#            "ServerAddress": "192.168.0.25",
#            "ServerPort": 30016,
#            "ServerName": "NAS",
#            "SocketName": "Matrix Pump Gate Valve V6 Socket",
#            "SocketID": "SOCK16",
#
#        },

#    "VALVE7":
#        {
#            "ID":   "VALVE7",
#            "Name": "Gate Valve V7 Pi",
#            "Default Interval": 15,
#            "IPAddress": "192.168.0.17",
#            "HostingSockets": False,
#            "ControlLogicFunction": "valve_control_logic",
#            "DBUser": "valve7",
#            "DBPasswd": "river20",
#            "DBHost": "192.168.0.25",
#            "DBPort": 3306,
#
#            #Here for compatibility reasons.
#            "Probes": {},
#
#            #Devices to control.
#            "Devices":
#                {
#                    "VALVE7:V7":
#                        {
#                            "Type": "Gate Valve",
#                            "ID": "VALVE7:V7",
#                            "Name": "Gate Valve V7",
#                            "Class": Tools.deviceobjects.GateValve,
#                            "ADCAddress": 0x48,
#
#                            "Pins":  (17, 27, 19),
#                            "posTolerance": 1,
#                            "maxOpen": 90,
#                            "minOpen": 1,
#                            "refVoltage": 3.3,
#                        },
#                },
#
#            #Config for server connection.
#            "ServerAddress": "192.168.0.25",
#            "ServerPort": 30017,
#            "ServerName": "NAS",
#            "SocketName": "Matrix Pump Gate Valve V7 Socket",
#            "SocketID": "SOCK17",
#
#        },

#    "VALVE8":
#        {
#            "ID":   "VALVE8",
#            "Name": "Gate Valve V8 Pi",
#            "Default Interval": 15,
#            "IPAddress": "192.168.0.18",
#            "HostingSockets": False,
#            "ControlLogicFunction": "valve_control_logic",
#            "DBUser": "valve8",
#            "DBPasswd": "river20",
#            "DBHost": "192.168.0.25",
#            "DBPort": 3306,
#
#            #Here for compatibility reasons.
#            "Probes": {},
#
#            #Devices to control.
#            "Devices":
#                {
#                    "VALVE8:V8":
#                        {
#                            "Type": "Gate Valve",
#                            "ID": "VALVE8:V8",
#                            "Name": "Gate Valve V8",
#                            "Class": Tools.deviceobjects.GateValve,
#                            "ADCAddress": 0x48,
#
#                            "Pins":  (17, 27, 19),
#                            "posTolerance": 1,
#                            "maxOpen": 90,
#                            "minOpen": 1,
#                            "refVoltage": 3.3,
#                        },
#                },
#
#            #Config for server connection.
#            "ServerAddress": "192.168.0.25",
#            "ServerPort": 30018,
#            "ServerName": "NAS",
#            "SocketName": "Matrix Pump Gate Valve V8 Socket",
#            "SocketID": "SOCK18",
#
#        },

#    "VALVE9":
#        {
#            "ID":   "VALVE9",
#            "Name": "Gate Valve V9 Pi",
#            "Default Interval": 15,
#            "IPAddress": "192.168.0.19",
#            "HostingSockets": False,
#            "ControlLogicFunction": "valve_control_logic",
#            "DBUser": "valve9",
#            "DBPasswd": "river20",
#            "DBHost": "192.168.0.25",
#            "DBPort": 3306,
#
#            #Here for compatibility reasons.
#            "Probes": {},
#
#            #Devices to control.
#            "Devices":
#                {
#                    "VALVE9:V9":
#                        {
#                            "Type": "Gate Valve",
#                            "ID": "VALVE9:V9",
#                            "Name": "Gate Valve V9",
#                            "Class": Tools.deviceobjects.GateValve,
#                            "ADCAddress": 0x48,
#
#                            "Pins":  (17, 27, 19),
#                            "posTolerance": 1,
#                            "maxOpen": 90,
#                            "minOpen": 1,
#                            "refVoltage": 3.3,
#                        },
#                },
#
#            #Config for server connection.
#            "ServerAddress": "192.168.0.25",
#            "ServerPort": 30019,
#            "ServerName": "NAS",
#            "SocketName": "Matrix Pump Gate Valve V9 Socket",
#            "SocketID": "SOCK19",
#
#        },

#    "VALVE12":
#        {
#            "ID":   "VALVE8",
#            "Name": "Gate Valve V12 Pi",
#            "Default Interval": 15,
#            "IPAddress": "192.168.0.22",
#            "HostingSockets": False,
#            "ControlLogicFunction": "valve_control_logic",
#            "DBUser": "valve12",
#            "DBPasswd": "river20",
#            "DBHost": "192.168.0.25",
#            "DBPort": 3306,
#
#            #Here for compatibility reasons.
#            "Probes": {},
#
#            #Devices to control.
#            "Devices":
#                {
#                    "VALVE12:V12":
#                        {
#                            "Type": "Gate Valve",
#                            "ID": "VALVE12:V12",
#                            "Name": "Gate Valve V12",
#                            "Class": Tools.deviceobjects.GateValve,
#                            "ADCAddress": 0x48,
#
#                            "Pins":  (17, 27, 19),
#                            "posTolerance": 1,
#                            "maxOpen": 90,
#                            "minOpen": 1,
#                            "refVoltage": 3.3,
#                        },
#                },
#
#            #Config for server connection.
#            "ServerAddress": "192.168.0.25",
#            "ServerPort": 30022,
#            "ServerName": "NAS",
#            "SocketName": "Stage Butts Gate Valve V12 Socket",
#            "SocketID": "SOCK22",
#
#        },

}<|MERGE_RESOLUTION|>--- conflicted
+++ resolved
@@ -154,13 +154,11 @@
 #Used to access the database connection object.
 DBCONNECTION = None
 
-<<<<<<< HEAD
 #List of sockets objects.
 SOCKETSLIST = []
-=======
+
 #Current system tick.
 TICK = 0
->>>>>>> 35ba0a7f
 
 #A strange approach, but it works and means we can import the modules for doc generation
 #without error. It also doesn't relax the checks on our actual deployments.
@@ -184,12 +182,9 @@
 #Used to signal software shutdown to all the threads.
 EXITING = False
 
-<<<<<<< HEAD
+#Signals whether we are in debug mode.
 DEBUG = False
 
-import Tools
-import Tools.deviceobjects
-=======
 #Used to signal pending shutdown, reboot, and update.
 SHUTDOWN = False
 SHUTDOWNALL = False
@@ -201,7 +196,6 @@
 #flag must be set up first to prevent issues.
 import Tools #pylint: disable=wrong-import-position
 import Tools.deviceobjects #pylint: disable=wrong-import-position
->>>>>>> 35ba0a7f
 
 def reconfigure_logging():
     """
@@ -436,11 +430,7 @@
 
             "ServerAddress": "192.168.0.25",
             "ServerPort": 30003,
-<<<<<<< HEAD
-            "ServerName": "SumpPi",
-=======
             "ServerName": "NAS",
->>>>>>> 35ba0a7f
             "SocketName": "Lady Hanham Buttspi Socket",
             "SocketID": "SOCK3"
         },
@@ -573,107 +563,139 @@
         },
 
     #Gate Valves.
-<<<<<<< HEAD
-    "V1":
+    "VALVE1":
         {
-            "Type": "Gate Valve",
-            "ID":   "V1",
+            "ID":   "VALVE1",
+            "Name": "Gate Valve V1 Pi",
+            "Default Interval": 15,
+            "IPAddress": "192.168.0.11",
             "HostingSockets": False,
-            "IPAddress": "192.168.0.11",
-            "Default Interval": 15,
-            "DBUser": "test",
-            "DBPasswd": "test",
-
-            "Name": "Lady Hanham Butts Farm Gate Valve V1",
-            "Class": Tools.deviceobjects.GateValve,
-            "ADCAddress":       0x48,
-
-            "Pins":  (17, 27, 19),
-            "posTolerance": 1,
-            "maxOpen": 90,
-            "minOpen": 1,
-            "refVoltage": 3.3,
+            "ControlLogicFunction": "valve_control_logic",
+            "DBUser": "valve1",
+            "DBPasswd": "river20",
+            "DBHost": "192.168.0.25",
+            "DBPort": 3306,
 
             #Here for compatibility reasons.
             "Probes": {},
-            "Devices": {},
+
+            #Devices to control.
+            "Devices":
+                {
+                    "VALVE1:V1":
+                        {
+                            "Type": "Gate Valve",
+                            "ID": "VALVE1:V1",
+                            "Name": "Gate Valve V1",
+                            "Class": Tools.deviceobjects.GateValve,
+                            "ADCAddress": 0x48,
+
+                            "Pins":  (17, 27, 19),
+                            "posTolerance": 1,
+                            "maxOpen": 90,
+                            "minOpen": 1,
+                            "refVoltage": 3.3,
+                        },
+                },
 
             #Config for server connection.
-            "ServerAddress": "192.168.0.2",
+            "ServerAddress": "192.168.0.25",
             "ServerPort": 30011,
-            "ServerName": "SumpPi",
-            "SocketName": "Lady Hanham Butts Gate Valve V1 Socket",
+            "ServerName": "NAS",
+            "SocketName": "Gate Valve V1 Socket",
             "SocketID": "SOCK11",
 
         },
-    "V2":
+
+    "VALVE2":
         {
-            "Type": "Gate Valve",
-            "ID":   "V2",
+            "ID":   "VALVE2",
+            "Name": "Gate Valve V2 Pi",
+            "Default Interval": 15,
+            "IPAddress": "192.168.0.12",
             "HostingSockets": False,
-            "IPAddress": "192.168.0.12",
-            "Default Interval": 15,
-            "DBUser": "test",
-            "DBPasswd": "test",
-
-            "Name": "Lady Hanham Butts Farm Gate Valve V2",
-            "Class": Tools.deviceobjects.GateValve,
-            "ADCAddress":       0x48,
-
-            "Pins":  (17, 27, 19),
-            "posTolerance": 1,
-            "maxOpen": 90,
-            "minOpen": 1,
-            "refVoltage": 3.3,
+            "ControlLogicFunction": "valve_control_logic",
+            "DBUser": "valve2",
+            "DBPasswd": "river20",
+            "DBHost": "192.168.0.25",
+            "DBPort": 3306,
 
             #Here for compatibility reasons.
             "Probes": {},
-            "Devices": {},
+
+            #Devices to control.
+            "Devices":
+                {
+                    "VALVE2:V2":
+                        {
+                            "Type": "Gate Valve",
+                            "ID": "VALVE2:V2",
+                            "Name": "Gate Valve V2",
+                            "Class": Tools.deviceobjects.GateValve,
+                            "ADCAddress": 0x48,
+
+                            "Pins":  (17, 27, 19),
+                            "posTolerance": 1,
+                            "maxOpen": 90,
+                            "minOpen": 1,
+                            "refVoltage": 3.3,
+                        },
+                },
 
             #Config for server connection.
-            "ServerAddress": "192.168.0.2",
+            "ServerAddress": "192.168.0.25",
             "ServerPort": 30012,
-            "ServerName": "SumpPi",
-            "SocketName": "Lady Hanham Butts Gate Valve V2 Socket",
+            "ServerName": "NAS",
+            "SocketName": "Gate Valve V2 Socket",
             "SocketID": "SOCK12",
 
         },
-    "V3":
+
+    "VALVE3":
         {
-            "Type": "Gate Valve",
-            "ID":   "V3",
+            "ID":   "VALVE3",
+            "Name": "Gate Valve V3 Pi",
+            "Default Interval": 15,
+            "IPAddress": "192.168.0.13",
             "HostingSockets": False,
-            "IPAddress": "192.168.0.13",
-            "Default Interval": 15,
-            "DBUser": "test",
-            "DBPasswd": "test",
-
-            "Name": "Lady Hanham Butts Farm Gate Valve V3",
-            "Class": Tools.deviceobjects.GateValve,
-            "ADCAddress":       0x48,
-
-            "Pins":  (17, 27, 19),
-            "posTolerance": 1,
-            "maxOpen": 90,
-            "minOpen": 1,
-            "refVoltage": 3.3,
+            "ControlLogicFunction": "valve_control_logic",
+            "DBUser": "valve3",
+            "DBPasswd": "river20",
+            "DBHost": "192.168.0.25",
+            "DBPort": 3306,
 
             #Here for compatibility reasons.
             "Probes": {},
-            "Devices": {},
+
+            #Devices to control.
+            "Devices":
+                {
+                    "VALVE3:V3":
+                        {
+                            "Type": "Gate Valve",
+                            "ID": "VALVE3:V3",
+                            "Name": "Gate Valve V3",
+                            "Class": Tools.deviceobjects.GateValve,
+                            "ADCAddress": 0x48,
+
+                            "Pins":  (17, 27, 19),
+                            "posTolerance": 1,
+                            "maxOpen": 90,
+                            "minOpen": 1,
+                            "refVoltage": 3.3,
+                        },
+                },
 
             #Config for server connection.
-            "ServerAddress": "192.168.0.2",
+            "ServerAddress": "192.168.0.25",
             "ServerPort": 30013,
-            "ServerName": "SumpPi",
-            "SocketName": "Lady Hanham Butts Gate Valve V3 Socket",
+            "ServerName": "NAS",
+            "SocketName": "Gate Valve V3 Socket",
             "SocketID": "SOCK13",
 
         },
-    "V4":
-=======
+
     "VALVE4":
->>>>>>> 35ba0a7f
         {
             "ID":   "VALVE4",
             "Name": "Gate Valve V4 Pi",
@@ -683,21 +705,8 @@
             "ControlLogicFunction": "valve_control_logic",
             "DBUser": "valve4",
             "DBPasswd": "river20",
-<<<<<<< HEAD
-
-            "Name": "Wendy Street Butts Farm Gate Valve V4",
-            "Class": Tools.deviceobjects.GateValve,
-            "ADCAddress":       0x48,
-
-            "Pins":  (17, 27, 19),
-            "posTolerance": 1,
-            "maxOpen": 90,
-            "minOpen": 1,
-            "refVoltage": 3.3,
-=======
             "DBHost": "192.168.0.25",
             "DBPort": 3306,
->>>>>>> 35ba0a7f
 
             #Here for compatibility reasons.
             "Probes": {},
