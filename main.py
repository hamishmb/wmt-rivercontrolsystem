--- conflicted
+++ resolved
@@ -431,6 +431,12 @@
 
             #I know we could use a long time.sleep(),
             #but we need to be able to respond to messages from the sockets.
+            #
+            #What would be really useful here is if the sockets library
+            #provided a function that just sleeps until either the socket
+            #has data or a specified timeout expires, and then returns
+            #true/false. Does such a function exist?
+            #
             #TODO refactor into a separate function.
             asked_for_tick = False
             count = 0
@@ -504,16 +510,6 @@
                 logger.error("Error: Couldn't check for requested site actions!")
 
             else:
-<<<<<<< HEAD
-                #I know we could use a long time.sleep(),
-                #but this MUST be responsive to changes in the reading interval.
-                #
-                #What would be really useful here is if the sockets library
-                #provided a function that just sleeps until either the socket
-                #has data or a specified timeout expires, and then returns
-                #true/false. Does such a function exist?
-                count = 0
-=======
                 if state is not None:
                     request = state[1]
 
@@ -547,7 +543,6 @@
                 #Make the update available to the pis at http://192.168.0.25/rivercontrolsystem.tar.gz
                 subprocess.run(["ln", "-s", "/mnt/HD/HD_a2/rivercontrolsystem.tar.gz", "/var/www"],
                                check=False)
->>>>>>> 6e2767a1
 
                 #Signal that we are updating.
                 try:
